--- conflicted
+++ resolved
@@ -172,8 +172,6 @@
 *.png
 *.out
 *.log
-<<<<<<< HEAD
 *.json
-=======
-.vscode
->>>>>>> dd46562e
+
+.vscode